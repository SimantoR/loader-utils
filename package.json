{
  "name": "loader-utils",
  "version": "0.2.13",
  "author": "Tobias Koppers @sokra",
  "description": "utils for webpack loaders",
  "dependencies": {
<<<<<<< HEAD
    "big.js": "^3.0.2",
    "emojis-list": "^1.0.0",
    "json5": "^0.4.0",
    "object-assign": "^4.0.1"
=======
    "big.js": "^3.1.3",
    "json5": "^0.5.0"
>>>>>>> 28a37f42
  },
  "scripts": {
    "test": "mocha",
    "travis": "npm run cover -- --report lcovonly",
    "cover": "istanbul cover -x *.runtime.js node_modules/mocha/bin/_mocha",
    "publish-patch": "mocha && npm version patch && git push && git push --tags && npm publish"
  },
  "license": "MIT",
  "repository": {
    "type": "git",
    "url": "https://github.com/webpack/loader-utils.git"
  },
  "devDependencies": {
    "coveralls": "^2.11.2",
    "istanbul": "^0.3.14",
    "mocha": "^1.21.4"
  },
  "files": [
    "index.js"
  ]
}<|MERGE_RESOLUTION|>--- conflicted
+++ resolved
@@ -4,15 +4,10 @@
   "author": "Tobias Koppers @sokra",
   "description": "utils for webpack loaders",
   "dependencies": {
-<<<<<<< HEAD
-    "big.js": "^3.0.2",
+    "big.js": "^3.1.3",
     "emojis-list": "^1.0.0",
-    "json5": "^0.4.0",
+    "json5": "^0.5.0",
     "object-assign": "^4.0.1"
-=======
-    "big.js": "^3.1.3",
-    "json5": "^0.5.0"
->>>>>>> 28a37f42
   },
   "scripts": {
     "test": "mocha",
