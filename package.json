{
  "name": "loader-utils",
  "version": "0.2.13",
  "author": "Tobias Koppers @sokra",
  "description": "utils for webpack loaders",
  "dependencies": {
    "big.js": "^3.0.2",
<<<<<<< HEAD
    "emojis-list": "^1.0.0",
    "json5": "^0.4.0"
=======
    "json5": "^0.4.0",
    "object-assign": "^4.0.1"
>>>>>>> 11e4eed2
  },
  "scripts": {
    "test": "mocha",
    "travis": "npm run cover -- --report lcovonly",
    "cover": "istanbul cover -x *.runtime.js node_modules/mocha/bin/_mocha",
    "publish-patch": "mocha && npm version patch && git push && git push --tags && npm publish"
  },
  "license": "MIT",
  "repository": {
    "type": "git",
    "url": "https://github.com/webpack/loader-utils.git"
  },
  "devDependencies": {
    "coveralls": "^2.11.2",
    "istanbul": "^0.3.14",
    "mocha": "^1.21.4"
  },
  "files": [
    "index.js"
  ]
}<|MERGE_RESOLUTION|>--- conflicted
+++ resolved
@@ -5,13 +5,9 @@
   "description": "utils for webpack loaders",
   "dependencies": {
     "big.js": "^3.0.2",
-<<<<<<< HEAD
     "emojis-list": "^1.0.0",
-    "json5": "^0.4.0"
-=======
     "json5": "^0.4.0",
     "object-assign": "^4.0.1"
->>>>>>> 11e4eed2
   },
   "scripts": {
     "test": "mocha",
